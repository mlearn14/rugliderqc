--- conflicted
+++ resolved
@@ -8,11 +8,7 @@
 
 def logfile_basename():
     user = pwd.getpwuid(os.getuid())[0]
-<<<<<<< HEAD
-    return f"/home/glideradm/logs/{user}-glider_qc.log"
-=======
     return f"/home/SOMAS_Glider/logs/{user}-glider_qc.log"
->>>>>>> f3aaeade
 
 
 def logfile_deploymentname(deployment, dataset_type, cdm_data_type, mode):
