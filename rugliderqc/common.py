#!/usr/bin/env python

import os
import re
import pandas as pd
import pytz
from netCDF4 import num2date
import numpy as np
from dateutil import parser
from netCDF4 import default_fillvals
import xarray as xr
from ioos_qc import qartod
from ioos_qc.config import Config
from ioos_qc.streams import XarrayStream
from ioos_qc.results import collect_results
from ioos_qc.utils import load_config_as_dict as loadconfig


def convert_epoch_ts(data):
    if isinstance(data, xr.core.dataarray.DataArray):
        time = pd.to_datetime(
            num2date(data.values, data.units, only_use_cftime_datetimes=False)
        )
    elif isinstance(data, pd.core.indexes.base.Index):
        time = pd.to_datetime(
            num2date(
                data,
                "seconds since 1970-01-01T00:00:00Z",
                only_use_cftime_datetimes=False,
            )
        )
    elif isinstance(data, pd.core.indexes.datetimes.DatetimeIndex):
        time = pd.to_datetime(
            num2date(
                data,
                "seconds since 1970-01-01T00:00:00Z",
                only_use_cftime_datetimes=False,
            )
        )

    return time


def find_glider_deployment_datapath(
    logger, deployment, deployments_root, dataset_type, cdm_data_type, mode
):
    glider_regex = re.compile(r"^(.*)-(\d{8}T\d{4})")
    match = glider_regex.search(deployment)
    if match:
        try:
            (glider, trajectory) = match.groups()
            try:
                trajectory_dt = parser.parse(trajectory).replace(tzinfo=pytz.UTC)
            except ValueError as e:
                logger.error(
                    "Error parsing trajectory date {:s}: {:}".format(trajectory, e)
                )
                trajectory_dt = None
                data_path = None
                deployment_location = None

            if trajectory_dt:
                trajectory = "{:s}-{:s}".format(
                    glider, trajectory_dt.strftime("%Y%m%dT%H%M")
                )
                deployment_name = os.path.join(
                    "{:0.0f}".format(trajectory_dt.year), trajectory
                )

                # Create fully-qualified path to the deployment location
                deployment_location = os.path.join(deployments_root, deployment_name)
                if os.path.isdir(deployment_location):
                    # Set the deployment netcdf data path
<<<<<<< HEAD
                    data_path = os.path.join(
                        deployment_location,
                        "data",
                        "out",
                        "nc",
                        "{:s}-{:s}/{:s}".format(dataset_type, cdm_data_type, mode),
                    )
=======
                    data_path = os.path.join(deployment_location, "data", "out", mode)
>>>>>>> f3aaeade
                    if not os.path.isdir(data_path):
                        logger.warning(
                            "{:s} data directory not found: {:s}".format(
                                trajectory, data_path
                            )
                        )
                        data_path = None
                        deployment_location = None
                else:
                    logger.warning(
                        "Deployment location does not exist: {:s}".format(
                            deployment_location
                        )
                    )
                    data_path = None
                    deployment_location = None

        except ValueError as e:
            logger.error(
                "Error parsing invalid deployment name {:s}: {:}".format(deployment, e)
            )
            data_path = None
            deployment_location = None
    else:
        logger.error("Cannot pull glider name from {:}".format(deployment))
        data_path = None
        deployment_location = None

    return data_path, deployment_location


def find_glider_deployments_rootdir(logger, test):
    # Find the glider deployments root directory
    if test:
        envvar = "GLIDER_DATA_HOME_TEST"
    else:
        envvar = "GLIDER_DATA_HOME"

    data_home = os.getenv(envvar)

    if not data_home:
        logger.error("{:s} not set".format(envvar))
        return 1, 1
    elif not os.path.isdir(data_home):
        logger.error("Invalid {:s}: {:s}".format(envvar, data_home))
        return 1, 1

    deployments_root = os.path.join(data_home, "deployments")
    if not os.path.isdir(deployments_root):
        logger.warning("Invalid deployments root: {:s}".format(deployments_root))
        return 1, 1

    return data_home, deployments_root


def return_season(ts):
    if ts.month in [12, 1, 2]:
        season = "DJF"
    elif ts.month in [3, 4, 5]:
        season = "MAM"
    elif ts.month in [6, 7, 8]:
        season = "JJA"
    elif ts.month in [9, 10, 11]:
        season = "SON"

    return season


def run_ioos_qc_gross_flatline(ds, qc_config_file):
    # Run ioos_qc gross/flatline tests based on the QC configuration file
    c = Config(qc_config_file)
    xs = XarrayStream(ds, time="time", lat="latitude", lon="longitude")
    qc_results = xs.run(c)
    collected_list = collect_results(qc_results, how="list")

    # Parse each gross/flatline QC result
    for cl in collected_list:
        sensor = cl.stream_id
        test = cl.test
        qc_varname = f"{sensor}_{cl.package}_{test}"
        # logging.info('Parsing QC results: {:s}'.format(qc_varname))
        flag_results = cl.results.data

        # Defining gross/flatline QC variable attributes
        attrs = set_qartod_attrs(test, sensor, c.config[sensor]["qartod"][test])
        if not hasattr(ds[sensor], "ancillary_variables"):
            ds[sensor].attrs["ancillary_variables"] = qc_varname
        else:
            ds[sensor].attrs["ancillary_variables"] = " ".join(
                (ds[sensor].ancillary_variables, qc_varname)
            )

        # Create gross/flatline data array
        da = xr.DataArray(
            flag_results.astype("int32"),
            coords=ds[sensor].coords,
            dims=ds[sensor].dims,
            name=qc_varname,
            attrs=attrs,
        )

        # define variable encoding
        set_encoding(da)

        # Add gross/flatline QC variable to the original dataset
        ds[qc_varname] = da


def run_ioos_qc_spike(ds, qc_config_file):
    # Run ioos_qc spike test based on the QC configuration file
    spike_config = loadconfig(qc_config_file)
    for variable_name, values in spike_config.items():
        data = ds[variable_name]
        non_nan_ind = np.invert(np.isnan(data.values))  # identify where not nan
        non_nan_i = np.where(non_nan_ind)[0]  # get locations of non-nans
        tdiff = (
            np.diff(data.time[non_nan_ind]).astype("timedelta64[s]").astype(float)
        )  # get time interval (s) between non-nan points
        tdiff_long = np.where(tdiff > 60 * 5)[0]  # locate time intervals > 5 min
        tdiff_long_i = np.append(
            non_nan_i[tdiff_long], non_nan_i[tdiff_long + 1]
        )  # original locations of where time interval is long

        spike_settings = values["qartod"]["spike_test"]
        # convert original threshold from units/s to units/average-timestep
        spike_settings["suspect_threshold"] = spike_settings[
            "suspect_threshold"
        ] * np.nanmedian(tdiff)
        spike_settings["fail_threshold"] = spike_settings[
            "fail_threshold"
        ] * np.nanmedian(tdiff)

        flag_vals = 2 * np.ones(np.shape(data))
        flag_vals[np.invert(non_nan_ind)] = qartod.QartodFlags.MISSING

        # only run the test if the array has values
        if len(non_nan_i) > 0:
            flag_vals[non_nan_ind] = qartod.spike_test(
                inp=data[non_nan_ind], **spike_settings
            )

            # flag as not evaluated/unknown on either end of long time gap
            flag_vals[tdiff_long_i] = qartod.QartodFlags.UNKNOWN

            qc_varname = f"{variable_name}_qartod_spike_test"
            attrs = set_qartod_attrs("spike_test", variable_name, spike_settings)
            da = xr.DataArray(
                flag_vals.astype("int32"),
                coords=data.coords,
                dims=data.dims,
                attrs=attrs,
                name=qc_varname,
            )

            # define variable encoding
            set_encoding(da)

            # Add the QC variable to the dataset
            ds[qc_varname] = da


def set_encoding(data_array, original_encoding=None):
    """
    Define encoding for a data array, using the original encoding from another variable (if applicable)
    :param data_array: data array to which encoding is added
    :param original_encoding: optional encoding dictionary from the parent variable
    (e.g. use the encoding from "depth" for the new depth_interpolated variable)
    """
    if original_encoding:
        data_array.encoding = original_encoding

    try:
        encoding_dtype = data_array.encoding["dtype"]
    except KeyError:
        data_array.encoding["dtype"] = data_array.dtype

    try:
        encoding_fillvalue = data_array.encoding["_FillValue"]
    except KeyError:
        # set the fill value using netCDF4.default_fillvals
        data_type = f"{data_array.dtype.kind}{data_array.dtype.itemsize}"
        data_array.encoding["_FillValue"] = default_fillvals[data_type]


def set_qartod_attrs(test, sensor, thresholds):
    """
    Define the QARTOD QC variable attributes
    :param test: QARTOD QC test
    :param sensor: sensor variable name (e.g. conductivity)
    :param thresholds: flag thresholds from QC configuration files
    """

    flag_meanings = "GOOD NOT_EVALUATED SUSPECT FAIL MISSING"
    flag_values = [1, 2, 3, 4, 9]
    standard_name = f"{test}_quality_flag"  # 'flat_line_test_quality_flag'
    long_name = f'{" ".join([x.capitalize() for x in test.split("_")])} Quality Flag'

    # Defining gross/flatline QC variable attributes
    attrs = {
        "standard_name": standard_name,
        "long_name": long_name,
        "flag_values": np.byte(flag_values),
        "flag_meanings": flag_meanings,
        "flag_configurations": str(thresholds),
        "valid_min": np.byte(min(flag_values)),
        "valid_max": np.byte(max(flag_values)),
        "ioos_qc_module": "qartod",
        "ioos_qc_test": f"{test}",
        "ioos_qc_target": sensor,
    }

    return attrs<|MERGE_RESOLUTION|>--- conflicted
+++ resolved
@@ -21,6 +21,9 @@
         time = pd.to_datetime(
             num2date(data.values, data.units, only_use_cftime_datetimes=False)
         )
+        time = pd.to_datetime(
+            num2date(data.values, data.units, only_use_cftime_datetimes=False)
+        )
     elif isinstance(data, pd.core.indexes.base.Index):
         time = pd.to_datetime(
             num2date(
@@ -29,7 +32,6 @@
                 only_use_cftime_datetimes=False,
             )
         )
-    elif isinstance(data, pd.core.indexes.datetimes.DatetimeIndex):
         time = pd.to_datetime(
             num2date(
                 data,
@@ -37,10 +39,29 @@
                 only_use_cftime_datetimes=False,
             )
         )
+    elif isinstance(data, pd.core.indexes.datetimes.DatetimeIndex):
+        time = pd.to_datetime(
+            num2date(
+                data,
+                "seconds since 1970-01-01T00:00:00Z",
+                only_use_cftime_datetimes=False,
+            )
+        )
+        time = pd.to_datetime(
+            num2date(
+                data,
+                "seconds since 1970-01-01T00:00:00Z",
+                only_use_cftime_datetimes=False,
+            )
+        )
 
     return time
 
 
+def find_glider_deployment_datapath(
+    logger, deployment, deployments_root, dataset_type, cdm_data_type, mode
+):
+    glider_regex = re.compile(r"^(.*)-(\d{8}T\d{4})")
 def find_glider_deployment_datapath(
     logger, deployment, deployments_root, dataset_type, cdm_data_type, mode
 ):
@@ -55,11 +76,20 @@
                 logger.error(
                     "Error parsing trajectory date {:s}: {:}".format(trajectory, e)
                 )
+                logger.error(
+                    "Error parsing trajectory date {:s}: {:}".format(trajectory, e)
+                )
                 trajectory_dt = None
                 data_path = None
                 deployment_location = None
 
             if trajectory_dt:
+                trajectory = "{:s}-{:s}".format(
+                    glider, trajectory_dt.strftime("%Y%m%dT%H%M")
+                )
+                deployment_name = os.path.join(
+                    "{:0.0f}".format(trajectory_dt.year), trajectory
+                )
                 trajectory = "{:s}-{:s}".format(
                     glider, trajectory_dt.strftime("%Y%m%dT%H%M")
                 )
@@ -71,7 +101,6 @@
                 deployment_location = os.path.join(deployments_root, deployment_name)
                 if os.path.isdir(deployment_location):
                     # Set the deployment netcdf data path
-<<<<<<< HEAD
                     data_path = os.path.join(
                         deployment_location,
                         "data",
@@ -79,10 +108,12 @@
                         "nc",
                         "{:s}-{:s}/{:s}".format(dataset_type, cdm_data_type, mode),
                     )
-=======
-                    data_path = os.path.join(deployment_location, "data", "out", mode)
->>>>>>> f3aaeade
                     if not os.path.isdir(data_path):
+                        logger.warning(
+                            "{:s} data directory not found: {:s}".format(
+                                trajectory, data_path
+                            )
+                        )
                         logger.warning(
                             "{:s} data directory not found: {:s}".format(
                                 trajectory, data_path
@@ -96,10 +127,18 @@
                             deployment_location
                         )
                     )
+                    logger.warning(
+                        "Deployment location does not exist: {:s}".format(
+                            deployment_location
+                        )
+                    )
                     data_path = None
                     deployment_location = None
 
         except ValueError as e:
+            logger.error(
+                "Error parsing invalid deployment name {:s}: {:}".format(deployment, e)
+            )
             logger.error(
                 "Error parsing invalid deployment name {:s}: {:}".format(deployment, e)
             )
@@ -107,6 +146,7 @@
             deployment_location = None
     else:
         logger.error("Cannot pull glider name from {:}".format(deployment))
+        logger.error("Cannot pull glider name from {:}".format(deployment))
         data_path = None
         deployment_location = None
 
@@ -117,21 +157,27 @@
     # Find the glider deployments root directory
     if test:
         envvar = "GLIDER_DATA_HOME_TEST"
+        envvar = "GLIDER_DATA_HOME_TEST"
     else:
         envvar = "GLIDER_DATA_HOME"
+        envvar = "GLIDER_DATA_HOME"
 
     data_home = os.getenv(envvar)
 
     if not data_home:
+        logger.error("{:s} not set".format(envvar))
         logger.error("{:s} not set".format(envvar))
         return 1, 1
     elif not os.path.isdir(data_home):
         logger.error("Invalid {:s}: {:s}".format(envvar, data_home))
+        logger.error("Invalid {:s}: {:s}".format(envvar, data_home))
         return 1, 1
 
+    deployments_root = os.path.join(data_home, "deployments")
     deployments_root = os.path.join(data_home, "deployments")
     if not os.path.isdir(deployments_root):
         logger.warning("Invalid deployments root: {:s}".format(deployments_root))
+        logger.warning("Invalid deployments root: {:s}".format(deployments_root))
         return 1, 1
 
     return data_home, deployments_root
@@ -140,11 +186,15 @@
 def return_season(ts):
     if ts.month in [12, 1, 2]:
         season = "DJF"
+        season = "DJF"
     elif ts.month in [3, 4, 5]:
+        season = "MAM"
         season = "MAM"
     elif ts.month in [6, 7, 8]:
         season = "JJA"
+        season = "JJA"
     elif ts.month in [9, 10, 11]:
+        season = "SON"
         season = "SON"
 
     return season
@@ -154,7 +204,9 @@
     # Run ioos_qc gross/flatline tests based on the QC configuration file
     c = Config(qc_config_file)
     xs = XarrayStream(ds, time="time", lat="latitude", lon="longitude")
+    xs = XarrayStream(ds, time="time", lat="latitude", lon="longitude")
     qc_results = xs.run(c)
+    collected_list = collect_results(qc_results, how="list")
     collected_list = collect_results(qc_results, how="list")
 
     # Parse each gross/flatline QC result
@@ -162,10 +214,14 @@
         sensor = cl.stream_id
         test = cl.test
         qc_varname = f"{sensor}_{cl.package}_{test}"
+        qc_varname = f"{sensor}_{cl.package}_{test}"
         # logging.info('Parsing QC results: {:s}'.format(qc_varname))
         flag_results = cl.results.data
 
         # Defining gross/flatline QC variable attributes
+        attrs = set_qartod_attrs(test, sensor, c.config[sensor]["qartod"][test])
+        if not hasattr(ds[sensor], "ancillary_variables"):
+            ds[sensor].attrs["ancillary_variables"] = qc_varname
         attrs = set_qartod_attrs(test, sensor, c.config[sensor]["qartod"][test])
         if not hasattr(ds[sensor], "ancillary_variables"):
             ds[sensor].attrs["ancillary_variables"] = qc_varname
@@ -173,8 +229,18 @@
             ds[sensor].attrs["ancillary_variables"] = " ".join(
                 (ds[sensor].ancillary_variables, qc_varname)
             )
+            ds[sensor].attrs["ancillary_variables"] = " ".join(
+                (ds[sensor].ancillary_variables, qc_varname)
+            )
 
         # Create gross/flatline data array
+        da = xr.DataArray(
+            flag_results.astype("int32"),
+            coords=ds[sensor].coords,
+            dims=ds[sensor].dims,
+            name=qc_varname,
+            attrs=attrs,
+        )
         da = xr.DataArray(
             flag_results.astype("int32"),
             coords=ds[sensor].coords,
@@ -200,11 +266,18 @@
         tdiff = (
             np.diff(data.time[non_nan_ind]).astype("timedelta64[s]").astype(float)
         )  # get time interval (s) between non-nan points
+        tdiff = (
+            np.diff(data.time[non_nan_ind]).astype("timedelta64[s]").astype(float)
+        )  # get time interval (s) between non-nan points
         tdiff_long = np.where(tdiff > 60 * 5)[0]  # locate time intervals > 5 min
         tdiff_long_i = np.append(
             non_nan_i[tdiff_long], non_nan_i[tdiff_long + 1]
         )  # original locations of where time interval is long
-
+        tdiff_long_i = np.append(
+            non_nan_i[tdiff_long], non_nan_i[tdiff_long + 1]
+        )  # original locations of where time interval is long
+
+        spike_settings = values["qartod"]["spike_test"]
         spike_settings = values["qartod"]["spike_test"]
         # convert original threshold from units/s to units/average-timestep
         spike_settings["suspect_threshold"] = spike_settings[
@@ -213,6 +286,12 @@
         spike_settings["fail_threshold"] = spike_settings[
             "fail_threshold"
         ] * np.nanmedian(tdiff)
+        spike_settings["suspect_threshold"] = spike_settings[
+            "suspect_threshold"
+        ] * np.nanmedian(tdiff)
+        spike_settings["fail_threshold"] = spike_settings[
+            "fail_threshold"
+        ] * np.nanmedian(tdiff)
 
         flag_vals = 2 * np.ones(np.shape(data))
         flag_vals[np.invert(non_nan_ind)] = qartod.QartodFlags.MISSING
@@ -222,10 +301,22 @@
             flag_vals[non_nan_ind] = qartod.spike_test(
                 inp=data[non_nan_ind], **spike_settings
             )
+            flag_vals[non_nan_ind] = qartod.spike_test(
+                inp=data[non_nan_ind], **spike_settings
+            )
 
             # flag as not evaluated/unknown on either end of long time gap
             flag_vals[tdiff_long_i] = qartod.QartodFlags.UNKNOWN
 
+            qc_varname = f"{variable_name}_qartod_spike_test"
+            attrs = set_qartod_attrs("spike_test", variable_name, spike_settings)
+            da = xr.DataArray(
+                flag_vals.astype("int32"),
+                coords=data.coords,
+                dims=data.dims,
+                attrs=attrs,
+                name=qc_varname,
+            )
             qc_varname = f"{variable_name}_qartod_spike_test"
             attrs = set_qartod_attrs("spike_test", variable_name, spike_settings)
             da = xr.DataArray(
@@ -255,13 +346,18 @@
 
     try:
         encoding_dtype = data_array.encoding["dtype"]
+        encoding_dtype = data_array.encoding["dtype"]
     except KeyError:
         data_array.encoding["dtype"] = data_array.dtype
+        data_array.encoding["dtype"] = data_array.dtype
 
     try:
+        encoding_fillvalue = data_array.encoding["_FillValue"]
         encoding_fillvalue = data_array.encoding["_FillValue"]
     except KeyError:
         # set the fill value using netCDF4.default_fillvals
+        data_type = f"{data_array.dtype.kind}{data_array.dtype.itemsize}"
+        data_array.encoding["_FillValue"] = default_fillvals[data_type]
         data_type = f"{data_array.dtype.kind}{data_array.dtype.itemsize}"
         data_array.encoding["_FillValue"] = default_fillvals[data_type]
 
@@ -275,7 +371,9 @@
     """
 
     flag_meanings = "GOOD NOT_EVALUATED SUSPECT FAIL MISSING"
+    flag_meanings = "GOOD NOT_EVALUATED SUSPECT FAIL MISSING"
     flag_values = [1, 2, 3, 4, 9]
+    standard_name = f"{test}_quality_flag"  # 'flat_line_test_quality_flag'
     standard_name = f"{test}_quality_flag"  # 'flat_line_test_quality_flag'
     long_name = f'{" ".join([x.capitalize() for x in test.split("_")])} Quality Flag'
 
@@ -291,6 +389,16 @@
         "ioos_qc_module": "qartod",
         "ioos_qc_test": f"{test}",
         "ioos_qc_target": sensor,
+        "standard_name": standard_name,
+        "long_name": long_name,
+        "flag_values": np.byte(flag_values),
+        "flag_meanings": flag_meanings,
+        "flag_configurations": str(thresholds),
+        "valid_min": np.byte(min(flag_values)),
+        "valid_max": np.byte(max(flag_values)),
+        "ioos_qc_module": "qartod",
+        "ioos_qc_test": f"{test}",
+        "ioos_qc_target": sensor,
     }
 
     return attrs